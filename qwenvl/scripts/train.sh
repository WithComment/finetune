--- conflicted
+++ resolved
@@ -57,11 +57,7 @@
     --packing ${packing} \
     --split train \
     --model_max_length 8000 \
-<<<<<<< HEAD
     --portion 1.0"
-=======
-    --portion 1.0 "
->>>>>>> 3632f362
 }
 
 get_proc_args() {
@@ -115,21 +111,11 @@
 run_training() {
     local dataset_use=$1
     local cft_prompt=$2
-<<<<<<< HEAD
     local model_name_or_path=$3
     local packing=$4
     local use_chat_template=$5
     local sys_prompt=$6
     local usr_prompt=$7
-=======
-    local requeue=$3
-    local model_name_or_path=$4
-    local packing=$5
-    local use_chat_template=$6
-    local sys_prompt=$7
-    local usr_prompt=$8
-    local tune_mm_vision=$9
->>>>>>> 3632f362
 
     # Compose run_name: stem is dataset_use, append "-cft" if cft_prompt is not empty
     local run_name="${dataset_use}"
@@ -280,8 +266,4 @@
 echo "Debug: usr_prompt='$usr_prompt'"
 echo "Debug: tune_mm_vision='$tune_mm_vision'"
 
-<<<<<<< HEAD
-run_training "$dataset_use" "$cft_prompt" "$model_name_or_path" "$packing" "$use_chat_template" "$sys_prompt" "$usr_prompt"
-=======
-run_training "$dataset_use" "$cft_prompt" "$requeue" "$model_name_or_path" "$packing" "$use_chat_template" "$sys_prompt" "$usr_prompt" "$tune_mm_vision"
->>>>>>> 3632f362
+run_training "$dataset_use" "$cft_prompt" "$model_name_or_path" "$packing" "$use_chat_template" "$sys_prompt" "$usr_prompt"